--- conflicted
+++ resolved
@@ -234,15 +234,12 @@
                 registerViewContext(diagramView, id, viewContext);
                 diagramView.getViewer().setModel(viewContext);
 
-<<<<<<< HEAD
                 // do an initial update of the view context
                 LightDiagramServices.getInstance().updateViewContext(viewContext, model);
 
-=======
                 // make the view visible without giving it the focus
                 page.bringToTop(diagramView);
                 
->>>>>>> 417366f6
                 // trigger the create success status
                 KlighdStatusState state =
                         new KlighdStatusState(KlighdStatusState.Status.CREATE_SUCCESS, id,
@@ -328,10 +325,6 @@
             IViewReference[] viewReferences = page.getViewReferences();
             for (IViewReference viewReference : viewReferences) {
                 if (viewReference.getId().equals(PRIMARY_VIEW_ID)) {
-<<<<<<< HEAD
-                    DiagramViewPart view = (DiagramViewPart) viewReference.getView(false);
-                    idPartMapping.put(viewReference.getSecondaryId(), view);
-=======
                     //  chsch: for the Moment, reset all existing views since there may
                     //   occur errors during the (re-)initialization a further views
                     page.hideView(viewReference);
@@ -339,7 +332,6 @@
                     // DiagramViewPart view = (DiagramViewPart) viewReference.getView(false);
                     // // TODO this does not take multi view contexts into account yet
                     // idPartMapping.put(viewReference.getSecondaryId(), view);
->>>>>>> 417366f6
                 }
             }
             // register as a part listener
