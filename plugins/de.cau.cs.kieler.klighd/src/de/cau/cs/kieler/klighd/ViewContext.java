/*
 * KIELER - Kiel Integrated Environment for Layout Eclipse RichClient
 *
 * http://www.informatik.uni-kiel.de/rtsys/kieler/
 * 
 * Copyright 2011 by
 * + Christian-Albrechts-University of Kiel
 *   + Department of Computer Science
 *     + Real-Time and Embedded Systems Group
 * 
 * This code is provided under the terms of the Eclipse Public License (EPL).
 * See the file epl-v10.html for the license text.
 */
package de.cau.cs.kieler.klighd;

import java.util.List;

import org.eclipse.core.runtime.IStatus;
import org.eclipse.core.runtime.Status;
import org.eclipse.jface.viewers.Viewer;
import org.eclipse.ui.IWorkbenchPart;
import org.eclipse.ui.statushandlers.StatusManager;

import com.google.common.collect.Lists;

import de.cau.cs.kieler.core.properties.MapPropertyHolder;

/**
 * A view context contains a viewer provider and a model that is accepted by the viewer provider.
 * 
 * @author mri
 */
public final class ViewContext extends MapPropertyHolder {

<<<<<<< HEAD
    /** the part the source model was selected from (if can reasonably be determined). */
    private IWorkbenchPart sourceWorkbenchPart = null;
=======
    /** the serial version UID. */
    private static final long serialVersionUID = -431994394109554393L;
    
>>>>>>> 555cc5c8
    /** the viewer provider. */
    private IViewerProvider<?> viewerProvider = null;
    /** the update strategy. */
    private IUpdateStrategy<?> updateStrategy = null;
    /** the list of transformation contexts in this view context. */
    private List<TransformationContext<?, ?>> transformationContexts = Lists.newLinkedList();
    /** the reversed list of transformation contexts. */
    private List<TransformationContext<?, ?>> transformationContextsRev = Lists
            .reverse(transformationContexts);

    /** the base model for incremental update. */
    private Object baseModel = null;

    /**
     * Sets the source workbench part (part the source model has been chosen in).
     * 
     * @param theSourceWorkbenchPart
     *            the source workbench part (part the source model has been chosen in)
     */
    public void setSourceWorkbenchPart(final IWorkbenchPart theSourceWorkbenchPart) {
        this.sourceWorkbenchPart = theSourceWorkbenchPart;
    }

    /**
     * Returns the source workbench part.
     * 
     * @return the source workbench part (part the source model has been chosen in)
     */
    public IWorkbenchPart getSourceWorkbenchPart() {
        return sourceWorkbenchPart;
    }

    /**
     * Returns the source workbench part viewer (experimental).
     * 
     * @return the source workbench part viewer(viewer the source model has been chosen in)
     */
    public Viewer getSourceWorkbenchPartViewer() {
        if (this.sourceWorkbenchPart == null) {
            return null;
        }
        try {
            IWorkbenchPart part = this.sourceWorkbenchPart;
            return (Viewer) part.getClass().getMethod("getViewer").invoke(part);
        } catch (Exception e) {
            StatusManager.getManager().addLoggedStatus(
                    new Status(IStatus.ERROR, KlighdPlugin.PLUGIN_ID,
                            "KLighD: Determination of a viewer widget (beyond the KLighD viewer) "
                                    + "showing the currently depicted model failed.\n"
                                    + "This error might occured while trying to focus a depicted model "
                                    + "element in a related editor."));
        }
        return null;               
    }

    /**
     * Sets the contexts viewer provider.
     * 
     * @param viewerProvider
     *            the viewer provider
     */
    protected void setViewerProvider(final IViewerProvider<?> viewerProvider) {
        this.viewerProvider = viewerProvider;
    }

    /**
     * Returns the contexts viewer provider.
     * 
     * @return the viewer provider
     */
    public IViewerProvider<?> getViewerProvider() {
        return viewerProvider;
    }

    /**
     * Sets the update strategy used in this view context.
     * 
     * @param updateStrategy
     *            the update strategy
     */
    public void setUpdateStrategy(final IUpdateStrategy<?> updateStrategy) {
        this.updateStrategy = updateStrategy;
        if (updateStrategy != null) {
            baseModel = updateStrategy.getInitialBaseModel(this);
        } else {
            baseModel = null;
        }
    }

    /**
     * Returns the update strategy used in this view context.
     * 
     * @return the update strategy
     */
    public IUpdateStrategy<?> getUpdateStrategy() {
        return updateStrategy;
    }

    /**
     * Returns the base model in this view context derived from the update strategy.
     * 
     * @return the base model or null if no update strategy is set
     */
    public Object getBaseModel() {
        return baseModel;
    }

    /**
     * Adds a transformation context to the view context.
     * 
     * @param transformationContext
     *            the transformation context
     */
    protected void addTransformationContext(final TransformationContext<?, ?> transformationContext) {
        transformationContexts.add(transformationContext);
        transformationContext.setViewContext(this);
    }

    /**
     * Adds a list of transformation contexts to the view context.
     * 
     * @param contexts
     *            the transformation contexts
     */
    protected void addTransformationContexts(final List<TransformationContext<?, ?>> contexts) {
        for (TransformationContext<?, ?> transformationContext : contexts) {
            addTransformationContext(transformationContext);
        }
    }

    /**
     * Returns the list of transformation contexts.
     * 
     * @return the transformation contexts
     */
    public List<TransformationContext<?, ?>> getTransformationContexts() {
        return transformationContexts;
    }

    /**
     * Returns the class of the target model in the complete context.
     * 
     * @return the class of the target model or null if there is no transformation in this context
     */
    public Class<?> getTargetClass() {
        return viewerProvider.getModelClass();
    }

    /**
     * Returns the element in the source model that translates to the given object in the context's
     * model by using the transformations invoked to obtain that model.
     * 
     * @param element
     *            the object in the context's model
     * @return the element in the source model or null if the link could not be made
     */
    public Object getSourceElement(final Object element) {
        Object source = element;
        for (TransformationContext<?, ?> transformationContext : transformationContextsRev) {
            if (source == null) {
                return null;
            }
            source = transformationContext.getSourceElement(source);
        }
        return source;
    }

    /**
     * Returns the element in the context's model that derives from the given element in the source
     * model by using the transformations invoked to obtain the context's model.
     * 
     * @param element
     *            the element in the source model
     * @return the element in the context's model or null if the link could not be made
     */
    public Object getTargetElement(final Object element) {
        Object target = element;
        for (TransformationContext<?, ?> transformationContext : transformationContexts) {
            if (target == null) {
                return null;
            }
            target = transformationContext.getTargetElement(element);
        }
        return target;
    }

    /**
     * Resets the view context.
     */
    protected void reset() {
        transformationContexts.clear();
        viewerProvider = null;
        updateStrategy = null;
        baseModel = null;
    }

}<|MERGE_RESOLUTION|>--- conflicted
+++ resolved
@@ -32,14 +32,12 @@
  */
 public final class ViewContext extends MapPropertyHolder {
 
-<<<<<<< HEAD
+    /** the serial version UID. */
+    private static final long serialVersionUID = -431994394109554393L;
+
     /** the part the source model was selected from (if can reasonably be determined). */
     private IWorkbenchPart sourceWorkbenchPart = null;
-=======
-    /** the serial version UID. */
-    private static final long serialVersionUID = -431994394109554393L;
     
->>>>>>> 555cc5c8
     /** the viewer provider. */
     private IViewerProvider<?> viewerProvider = null;
     /** the update strategy. */
