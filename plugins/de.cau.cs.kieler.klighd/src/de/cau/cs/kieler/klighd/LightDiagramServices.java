/*
 * KIELER - Kiel Integrated Environment for Layout Eclipse RichClient
 *
 * http://www.informatik.uni-kiel.de/rtsys/kieler/
 * 
 * Copyright 2011 by
 * + Christian-Albrechts-University of Kiel
 *   + Department of Computer Science
 *     + Real-Time and Embedded Systems Group
 * 
 * This code is provided under the terms of the Eclipse Public License (EPL).
 * See the file epl-v10.html for the license text.
 */
package de.cau.cs.kieler.klighd;

import java.net.URL;
import java.util.ArrayList;
import java.util.HashMap;
import java.util.LinkedList;
import java.util.List;
import java.util.Map;

import org.eclipse.core.runtime.CoreException;
import org.eclipse.core.runtime.IConfigurationElement;
import org.eclipse.core.runtime.IStatus;
import org.eclipse.core.runtime.Platform;
import org.eclipse.core.runtime.Status;
import org.eclipse.emf.ecore.EPackage;
import org.eclipse.swt.widgets.Composite;
import org.eclipse.ui.statushandlers.StatusManager;
import org.osgi.framework.Bundle;

import com.google.common.collect.Maps;

import de.cau.cs.kieler.core.properties.IProperty;
import de.cau.cs.kieler.core.properties.IPropertyHolder;
import de.cau.cs.kieler.core.properties.Property;
import de.cau.cs.kieler.klighd.transformations.XtendBasedTransformation;

/**
 * Singleton for accessing the light diagram services.
 * 
 * @author mri
 */
public final class LightDiagramServices {

    /** the property for a viewer provider. */
    public static final IProperty<String> REQUESTED_VIEWER_PROVIDER = new Property<String>(
            "klighd.viewerProvider");
    /** the property for a path of transformations (can contain gaps). */
    public static final IProperty<List<String>> REQUESTED_TRANSFORMATIONS = new Property<List<String>>(
            "klighd.transformations", new LinkedList<String>());
    /** the property for an update strategy. */
    public static final IProperty<String> REQUESTED_UPDATE_STRATEGY = new Property<String>(
            "klighd.updateStrategy");

    /** the property for a viewer associated with the view context. */
    public static final IProperty<IViewer<?>> VIEWER = new Property<IViewer<?>>("klighd.viewer");

    /** identifier of the extension point for viewer providers. */
    public static final String EXTP_ID_VIEWER_PROVIDERS = "de.cau.cs.kieler.klighd.viewerProviders";
    /** identifier of the extension point for model transformations. */
    public static final String EXTP_ID_MODEL_TRANSFORMATIONS =
            "de.cau.cs.kieler.klighd.modelTransformations";
    /** identifier of the extension point for update strategies. */
    public static final String EXTP_ID_UPDATE_STRATEGIES = "de.cau.cs.kieler.klighd.updateStrategy";

    /** name of the 'viewer' element. */
    public static final String ELEMENT_VIEWER = "viewer";
    /** name of the 'transformation' element. */
    public static final String ELEMENT_TRANSFORMATION = "transformation";
    /** name of the 'xtendBasedTransformation' element. */
    public static final String ELEMENT_XTEND_BASED_TRANSFORMATION = "xtendBasedTransformation";
    /** name of the 'updateStrategy' element. */
    public static final String ELEMENT_UPDATE_STRATEGY = "updateStrategy";

    /** name of the 'id' attribute in the extension points. */
    public static final String ATTRIBUTE_ID = "id";
    /** name of the 'class' attribute in the extension points. */
    public static final String ATTRIBUTE_CLASS = "class";
    /** name of the 'extFile' attribute in the extension points. */
    public static final String ATTRIBUTE_EXTENSION_FILE = "extFile";
    /** name of the 'extension' attribute in the extension points. */
    public static final String ATTRIBUTE_EXTENSION = "extension";
    /** name of the 'EPackage' attribute in the extension points. */
    public static final String ATTRIBUTE_EPACKAGE = "EPackage";
    /** name of the 'EPackageClass' attribute in the extension points. */
    public static final String ATTRIBUTE_EPACKAGE_CLASS = "EPackageClass";
    
    /** error msg if registered class cannot be found. */
    private static final String NO_CLASS_DEF_FOUND_ERROR_MSG = 
            "The class definition <<CLAZZ>> cannot be found. Is the (maybe generated) code available?";

    /** the singleton instance. */
    private static LightDiagramServices instance;

    /** the transformations graph used to manage transformations and viewer providers. */
    private TransformationsGraph transformationsGraph = new TransformationsGraph();

    /** the mapping of ids on the associated update strategies. */
    private Map<String, IUpdateStrategy<?>> idUpdateStrategyMapping = Maps.newHashMap();

    /**
     * A private constructor to prevent instantiation.
     */
    private LightDiagramServices() {
        // do nothing
    }

    /**
     * Creates the singleton and initializes it with the data from the extension point.
     */
    static {
        instance = new LightDiagramServices();
        // load the data from the extension points
        instance.loadViewerProviderExtension();
        instance.loadModelTransformationsExtension();
        instance.loadUpdateStrategyExtension();
    }

    /**
     * Returns the singleton instance.
     * 
     * @return the singleton
     */
    public static LightDiagramServices getInstance() {
        return instance;
    }

    /**
     * Reports an error that occurred while reading extensions.
     * 
     * @param extensionPoint
     *            the identifier of the extension point
     * @param element
     *            the configuration element
     * @param attribute
     *            the attribute that contains an invalid entry
     * @param exception
     *            an optional exception that was caused by the invalid entry
     */
    private static void reportError(final String extensionPoint,
            final IConfigurationElement element, final String attribute, final Exception exception) {
        String message = "Extension point " + extensionPoint + ": Invalid entry in attribute '"
                + attribute + "' of element " + element.getName() + ", contributed by "
                + element.getContributor().getName();
        IStatus status = new Status(IStatus.WARNING, KlighdPlugin.PLUGIN_ID, 0, message, exception);
        StatusManager.getManager().handle(status);
    }

    /**
     * Loads and registers all viewer provider from the extension point.
     */
    private void loadViewerProviderExtension() {
        IConfigurationElement[] extensions = Platform.getExtensionRegistry()
                .getConfigurationElementsFor(EXTP_ID_VIEWER_PROVIDERS);
        for (IConfigurationElement element : extensions) {
            try {
                if (ELEMENT_VIEWER.equals(element.getName())) {
                    // initialize viewer provider from the extension point
                    IViewerProvider<?> viewerProvider = (IViewerProvider<?>) element
                            .createExecutableExtension(ATTRIBUTE_CLASS);
                    if (viewerProvider != null) {
                        String id = element.getAttribute(ATTRIBUTE_ID);
                        if (id == null || id.length() == 0) {
                            reportError(EXTP_ID_VIEWER_PROVIDERS, element, ATTRIBUTE_ID, null);
                        } else {
                            transformationsGraph.addViewerProvider(id, viewerProvider);
                        }
                    }
                }
            } catch (CoreException exception) {
                StatusManager.getManager().handle(exception, KlighdPlugin.PLUGIN_ID);
            }
        }
    }

    private HashMap<String, EPackage> ePackages = new HashMap<String, EPackage>();

    /**
     * Loads and registers all model transformations from the extension point.
     */
    private void loadModelTransformationsExtension() {
        IConfigurationElement[] extensions = Platform.getExtensionRegistry()
                .getConfigurationElementsFor(EXTP_ID_MODEL_TRANSFORMATIONS);
        for (IConfigurationElement element : extensions) {
            if (ELEMENT_TRANSFORMATION.equals(element.getName())) {
                // initialize model transformation from the extension point
                ITransformation<Object, ?> modelTransformation = null;
                try {
                    // temp var is only used for the SuppressWarnings declaration
                    @SuppressWarnings("unchecked")
<<<<<<< HEAD
                    ITransformation<Object, ?> modelTransformation = (ITransformation<Object, ?>) element
                            .createExecutableExtension(ATTRIBUTE_CLASS);
                    if (modelTransformation != null) {
                        String id = element.getAttribute(ATTRIBUTE_ID);
                        if (id == null || id.length() == 0) {
                            reportError(EXTP_ID_MODEL_TRANSFORMATIONS, element, ATTRIBUTE_ID, null);
                        } else {
                            transformationsGraph.addModelTransformation(id, modelTransformation);
                        }
                    }
                } else if (ELEMENT_XTEND_BASED_TRANSFORMATION.equals(element.getName())) {
                    //
                    // handle xtendBasedTransformation extensions
                    //
                    String id = element.getAttribute(ATTRIBUTE_ID);
                    String extFile = element.getAttribute(ATTRIBUTE_EXTENSION_FILE);
                    String extension = element.getAttribute(ATTRIBUTE_EXTENSION);
                    Bundle contributingBundle = Platform.getBundle(element.getContributor()
                            .getName());
                    String coContributingBundlesName = null;

                    int index = extFile.indexOf("::");
                    if (index != -1) {
                        // in case the extFile's path contain '::' it may involve an
                        // external co-contributing bundle indicated by a '/' in the path
                        index = extFile.indexOf("/");
                        if (index != -1) {
                            // there is a '/'!
                            // determine the co-contributing bundle's name...
                            coContributingBundlesName = extFile.substring(0, index);
                            // ... as well as the actual path of the extFile
                            extFile = extFile.substring(index + 1);
                        }
                    }

                    // "normalize" the Xtend file path
                    extFile = extFile.replaceAll("::", "/");
                    if (!extFile.endsWith(".ext")) {
                        extFile = extFile + ".ext";
=======
                    ITransformation<Object, ?> temp = (ITransformation<Object, ?>) element
                            .createExecutableExtension(ATTRIBUTE_CLASS);
                    modelTransformation = temp;
                } catch (CoreException exception) {
                    StatusManager.getManager().handle(exception, KlighdPlugin.PLUGIN_ID);
                } catch (NoClassDefFoundError exception) {
                    StatusManager.getManager().handle(
                            new Status(IStatus.ERROR, KlighdPlugin.PLUGIN_ID,
                                    NO_CLASS_DEF_FOUND_ERROR_MSG.replace("<<CLAZZ>>",
                                            element.getAttribute(ATTRIBUTE_CLASS)), exception));
                }
                if (modelTransformation != null) {
                    String id = element.getAttribute(ATTRIBUTE_ID);
                    if (id == null || id.length() == 0) {
                        reportError(EXTP_ID_MODEL_TRANSFORMATIONS, element, ATTRIBUTE_ID, null);
                    } else {
                        transformationsGraph.addModelTransformation(id, modelTransformation);
                    }
                }
            } else if (ELEMENT_XTEND_BASED_TRANSFORMATION.equals(element.getName())) {
                //
                // handle xtendBasedTransformation extensions
                //
                String id = element.getAttribute(ATTRIBUTE_ID);
                String extFile = element.getAttribute(ATTRIBUTE_EXTENSION_FILE);
                String extension = element.getAttribute(ATTRIBUTE_EXTENSION);
                Bundle contributingBundle = Platform.getBundle(element.getContributor().getName());
                String coContributingBundlesName = null;

                int index = extFile.indexOf("::");
                if (index != -1) {
                    // in case the extFile's path contain '::' it may involve an
                    // external co-contributing bundle indicated by a '/' in the path
                    index = extFile.indexOf("/");
                    if (index != -1) {
                        // there is a '/'!
                        // determine the co-contributing bundle's name...
                        coContributingBundlesName = extFile.substring(0, index);
                        // ... as well as the actual path of the extFile
                        extFile = extFile.substring(index + 1);
>>>>>>> 417366f6
                    }
                }

                // "normalize" the Xtend file path
                extFile = extFile.replaceAll("::", "/");
                if (!extFile.endsWith(".ext")) {
                    extFile = extFile + ".ext";
                }

                URL extFileURL = null;
                if (contributingBundle != null) {
                    // try to reveal the Xtend file in the bundle the extension is declared in
                    extFileURL = contributingBundle.getEntry(extFile);

<<<<<<< HEAD
                        if (extFileURL == null) {
                            extFileURL = contributingBundle.getEntry("transformations/" + extFile);
                        }

                        // in case a the Xtend file is located in a bundle different from
                        // 'contributingBundle' try to reveal that bundle and the Xtend file by
                        // means of the 'contributingBundle' entry in the extension (refered to as
                        // coContributingBundlesName)
                        // this, however, should not be used extensively but is helpful during the
                        // prototyping state
                        if (extFileURL == null && coContributingBundlesName != null
                                && !coContributingBundlesName.equals("")) {
                            Bundle coContributingBundle = Platform
                                    .getBundle(coContributingBundlesName);
                            extFileURL = coContributingBundle.getEntry(extFile);

                            if (extFileURL == null) {
                                extFileURL = coContributingBundle.getEntry("src/" + extFile);
                            }

                            if (extFileURL == null) {
                                extFileURL = coContributingBundle.getEntry("transformations/"
                                        + extFile);
                            }
                        }
=======
                    if (extFileURL == null) {
                        extFileURL = contributingBundle.getEntry("src/" + extFile);
>>>>>>> 417366f6
                    }

                    if (extFileURL == null) {
                        extFileURL = contributingBundle.getEntry("transformations/" + extFile);
                    }

<<<<<<< HEAD
                    // chsch: tried to avoid this and infer the meta models (EPackages) from the EMF
                    // registry. Doesn't works since the EPackages are registered lazily. Non-used
                    // EPackages are represented by a proxy that is addressed by means of the NSURI
                    // (which in turn is not inferable based on the short name mentioned in Xtend
                    // transformations).
                    List<EPackage> metamodels = new ArrayList<EPackage>();

                    for (IConfigurationElement epackageDecl : element
                            .getChildren(ATTRIBUTE_EPACKAGE)) {

                        String ePackageClassName = epackageDecl
                                .getAttribute(ATTRIBUTE_EPACKAGE_CLASS);
                        EPackage ePackageInstance = ePackages.get(ePackageClassName);

                        if (ePackageInstance == null) {
                            try {

                                Class<?> ePackage = contributingBundle.loadClass(ePackageClassName);
                                ePackageInstance = (EPackage) ePackage.getField("eINSTANCE").get(
                                        null);
                                this.ePackages.put(ePackageClassName, ePackageInstance);
                            } catch (Exception e) {
                                String msg = "EPackage " + ePackageClassName
                                        + " could not be loaded";
                                StatusManager.getManager().addLoggedStatus(
                                        new Status(IStatus.ERROR, KlighdPlugin.PLUGIN_ID, msg, e));
                                continue;
                            }
=======
                    // in case a the Xtend file is located in a bundle different from
                    // 'contributingBundle' try to reveal that bundle and the Xtend file by
                    // means of the 'contributingBundle' entry in the extension (refered to as
                    // coContributingBundlesName)
                    // this, however, should not be used extensively but is helpful during the
                    // prototyping state
                    if (extFileURL == null && coContributingBundlesName != null
                            && !coContributingBundlesName.equals("")) {
                        Bundle coContributingBundle = Platform.getBundle(coContributingBundlesName);
                        extFileURL = coContributingBundle.getEntry(extFile);

                        if (extFileURL == null) {
                            extFileURL = coContributingBundle.getEntry("src/" + extFile);
>>>>>>> 417366f6
                        }

                        if (extFileURL == null) {
                            extFileURL = coContributingBundle
                                    .getEntry("transformations/" + extFile);
                        }
                    }
                }

                if (extFileURL == null) {
                    continue;
                }

                // chsch: tried to avoid this and infer the meta models (EPackages) from the EMF
                // registry. Doesn't works since the EPackages are registered lazily. Non-used
                // EPackages are represented by a proxy that is addressed by means of the NSURI
                // (which in turn is not inferable based on the short name mentioned in Xtend
                // transformations).
                List<EPackage> metamodels = new ArrayList<EPackage>();

                for (IConfigurationElement epackageDecl : element.getChildren(ATTRIBUTE_EPACKAGE)) {

                    String ePackageClassName = epackageDecl.getAttribute(ATTRIBUTE_EPACKAGE_CLASS);
                    EPackage ePackageInstance = ePackages.get(ePackageClassName);

                    if (ePackageInstance == null) {
                        try {

                            Class<?> ePackage = contributingBundle.loadClass(ePackageClassName);
                            ePackageInstance = (EPackage) ePackage.getField("eINSTANCE").get(null);
                            this.ePackages.put(ePackageClassName, ePackageInstance);
                        } catch (Exception e) {
                            String msg = "EPackage " + ePackageClassName + " could not be loaded";
                            StatusManager.getManager().addLoggedStatus(
                                    new Status(IStatus.ERROR, KlighdPlugin.PLUGIN_ID, msg, e));
                            continue;
                        }
                    }

<<<<<<< HEAD
                    // hack (abuse of runtime type erasure)
                    ITransformation<?, ?> modelTransformationTmp = new XtendBasedTransformation(
                            extFileURL, extension, metamodels);
                    @SuppressWarnings("unchecked")
                    ITransformation<Object, ?> modelTransformation =
                        (ITransformation<Object, ?>) modelTransformationTmp;
                    transformationsGraph.addModelTransformation(id, modelTransformation);
=======
                    if (ePackageInstance != null) {
                        metamodels.add(ePackageInstance);
                    }
>>>>>>> 417366f6

                }

                // hack (abuse of runtime type erasure)
                ITransformation<?, ?> modelTransformationTmp = new XtendBasedTransformation(
                        extFileURL, extension, metamodels);
                @SuppressWarnings("unchecked")
                ITransformation<Object, ?> modelTransformation =
                        (ITransformation<Object, ?>) modelTransformationTmp;
                transformationsGraph.addModelTransformation(id, modelTransformation);

            }
        }
    }

    /**
     * Loads and registers all update strategies from the extension point.
     */
    private void loadUpdateStrategyExtension() {
        IConfigurationElement[] extensions = Platform.getExtensionRegistry()
                .getConfigurationElementsFor(EXTP_ID_UPDATE_STRATEGIES);
        for (IConfigurationElement element : extensions) {
            try {
                if (ELEMENT_UPDATE_STRATEGY.equals(element.getName())) {
                    // initialize update strategy from the extension point
                    IUpdateStrategy<?> updateStrategy = (IUpdateStrategy<?>) element
                            .createExecutableExtension(ATTRIBUTE_CLASS);
                    if (updateStrategy != null) {
                        String id = element.getAttribute(ATTRIBUTE_ID);
                        if (id == null || id.length() == 0) {
                            reportError(EXTP_ID_UPDATE_STRATEGIES, element, ATTRIBUTE_ID, null);
                        } else {
                            idUpdateStrategyMapping.put(id, updateStrategy);
                        }
                    }
                }
            } catch (CoreException exception) {
                StatusManager.getManager().handle(exception, KlighdPlugin.PLUGIN_ID);
            }
        }
    }

    /**
     * Creates a view context for the given model if possible.
     * 
     * @param model
     *            the model
     * @return the view context or null if the model and all possible transformations are
     *         unsupported by all viewer providers
     */
    public ViewContext createViewContext(final Object model) {
        ViewContext viewContext = new ViewContext();
        if (transformationsGraph.configureViewContext(viewContext, model)) {
            return viewContext;
        } else {
            return null;
        }
    }

    /**
     * Creates a view context for the given model if possible. The properties from the given
     * property holders are copied to the view context.
     * 
     * @param model
     *            the model
     * @param propertyHolders
     *            the property holders
     * @return the view context or null if the model and all possible transformations are
     *         unsupported by all viewer providers
     */
    public ViewContext createViewContext(final Object model,
            final IPropertyHolder... propertyHolders) {
        ViewContext viewContext = new ViewContext();

        // copy the properties to the view context
        for (IPropertyHolder propertyHolder : propertyHolders) {
            viewContext.copyProperties(propertyHolder);
        }

        // get the viewer provider request
        String viewerProviderId = viewContext.getProperty(REQUESTED_VIEWER_PROVIDER);
        IViewerProvider<?> viewerProvider = transformationsGraph
                .getViewerProviderById(viewerProviderId);

        // get the transformations request
        List<String> transformationIds = viewContext.getProperty(REQUESTED_TRANSFORMATIONS);
        ITransformation<?, ?>[] transformations = getTransformationsById(transformationIds);
        if (transformations == null) {
            return null;
        }

        // call the fitting configure method on the transformations graph
        boolean success;
        if (viewerProvider != null) {
            if (transformations.length > 0) {
                // viewer and transformations hint
                success = transformationsGraph.configureViewContext(viewContext, model,
                        viewerProvider, transformations);
            } else {
                // viewer hint
                success = transformationsGraph.configureViewContext(viewContext, model,
                        viewerProvider);
            }
        } else if (viewerProviderId == null) {
            if (transformations.length > 0) {
                // transformations hint
                success = transformationsGraph.configureViewContext(viewContext, model,
                        transformations);
            } else {
                // no hints
                success = transformationsGraph.configureViewContext(viewContext, model);
            }
        } else {
            return null;
        }

        // on success return the view context, otherwise return null
        if (success) {
            // get the update strategy request
            String updateStrategyId = viewContext.getProperty(REQUESTED_UPDATE_STRATEGY);
            IUpdateStrategy<?> updateStrategy = idUpdateStrategyMapping.get(updateStrategyId);
            if (updateStrategy != null) {
                Class<?> targetClass = viewContext.getTargetClass();
                // set the update strategy if it is compatible with the transformations
                if (targetClass.equals(updateStrategy.getModelClass())) {
                    viewContext.setUpdateStrategy(updateStrategy);
                }
            }

            return viewContext;
        } else {
            return null;
        }
    }

    /**
     * Updates the view context with the given model. The properties from the given property holders
     * are copied to the view context.
     * 
     * @param viewContext
     *            the view context
     * @param model
     *            the model
     * @param propertyHolders
     *            the property holders
     * @return true if the view context has been updated successfully; false else
     */
    public boolean updateViewContext(final ViewContext viewContext, final Object model,
            final IPropertyHolder... propertyHolders) {
        // copy the properties to the view context
        for (IPropertyHolder propertyHolder : propertyHolders) {
            viewContext.copyProperties(propertyHolder);
        }

        // update the view context
        try {
            Object newModel = performTransformations(viewContext, model);
            // use update strategy if possible
            if (viewContext.getUpdateStrategy() != null) {
                @SuppressWarnings("unchecked")
                IUpdateStrategy<Object> updateStrategy = (IUpdateStrategy<Object>) viewContext
                        .getUpdateStrategy();
                updateStrategy.update(viewContext.getBaseModel(), newModel, viewContext);
            } else {
                // if no update strategy is present just set the new model into the viewer
                IViewer<?> viewer = viewContext.getProperty(VIEWER);
                if (viewer != null) {
                    @SuppressWarnings("unchecked")
                    IViewer<Object> objViewer = (IViewer<Object>) viewer;
                    objViewer.setModel(newModel);
                }
            }
            return true;
        } catch (Exception e) {
            StatusManager.getManager().addLoggedStatus(
                    new Status(IStatus.ERROR, KlighdPlugin.PLUGIN_ID,
                            "Failed to update view context", e));
        }
        return false;
    }

    /**
     * Creates a viewer instance with the viewer provider associated with the view context into the
     * given parent composite and sets the base model of the view context into that viewer if
     * possible.
     * 
     * @param viewContext
     *            the view context
     * @param parent
     *            the parent composite
     * @return the created viewer or null on failure
     */
    public IViewer<?> createViewer(final ViewContext viewContext, final Composite parent) {
        IViewerProvider<?> viewerProvider = viewContext.getViewerProvider();
        if (viewerProvider != null) {
            // create a new viewer
            IViewer<?> viewer = viewerProvider.createViewer(parent);
            // remember the created viewer in a property
            viewContext.setProperty(VIEWER, viewer);
            // set the base model if possible
            if (viewContext.getBaseModel() != null) {
                @SuppressWarnings("unchecked")
                IViewer<Object> objViewer = (IViewer<Object>) viewer;
                objViewer.setModel(viewContext.getBaseModel());
            }
            return viewer;
        }
        return null;
    }

    /**
     * Returns the array of transformations defined by the list of given transformation ids.
     * 
     * @param transformationIds
     *            the list of transformation ids
     * @return the array of transformations or null if a transformation could not be resolved
     */
    private ITransformation<?, ?>[] getTransformationsById(final List<String> transformationIds) {
        LinkedList<ITransformation<?, ?>> transformations = new LinkedList<ITransformation<?, ?>>();
        if (transformationIds.size() > 0) {
            for (String transformationId : transformationIds) {
                ITransformation<?, ?> transformation = transformationsGraph
                        .getTransformationById(transformationId);
                if (transformation != null) {
                    transformations.add(transformation);
                } else {
                    return null;
                }
            }
        }
        return transformations.toArray(new ITransformation<?, ?>[0]);
    }

    /**
     * Performs the transformations in the view context for the given source model.
     * 
     * @param viewContext
     *            the view context
     * @param model
     *            the source model
     * @return the target model
     */
    private Object performTransformations(final ViewContext viewContext, final Object model) {
        Object currentModel = model;
        for (TransformationContext<?, ?> transformationContext : viewContext
                .getTransformationContexts()) {
            @SuppressWarnings("unchecked")
            TransformationContext<Object, Object> objTransformationContext =
                (TransformationContext<Object, Object>) transformationContext;
            ITransformation<Object, Object> transformation = objTransformationContext
                    .getTransformation();
            currentModel = transformation.transform(currentModel, objTransformationContext);
        }
        return currentModel;
    }

}<|MERGE_RESOLUTION|>--- conflicted
+++ resolved
@@ -190,47 +190,6 @@
                 try {
                     // temp var is only used for the SuppressWarnings declaration
                     @SuppressWarnings("unchecked")
-<<<<<<< HEAD
-                    ITransformation<Object, ?> modelTransformation = (ITransformation<Object, ?>) element
-                            .createExecutableExtension(ATTRIBUTE_CLASS);
-                    if (modelTransformation != null) {
-                        String id = element.getAttribute(ATTRIBUTE_ID);
-                        if (id == null || id.length() == 0) {
-                            reportError(EXTP_ID_MODEL_TRANSFORMATIONS, element, ATTRIBUTE_ID, null);
-                        } else {
-                            transformationsGraph.addModelTransformation(id, modelTransformation);
-                        }
-                    }
-                } else if (ELEMENT_XTEND_BASED_TRANSFORMATION.equals(element.getName())) {
-                    //
-                    // handle xtendBasedTransformation extensions
-                    //
-                    String id = element.getAttribute(ATTRIBUTE_ID);
-                    String extFile = element.getAttribute(ATTRIBUTE_EXTENSION_FILE);
-                    String extension = element.getAttribute(ATTRIBUTE_EXTENSION);
-                    Bundle contributingBundle = Platform.getBundle(element.getContributor()
-                            .getName());
-                    String coContributingBundlesName = null;
-
-                    int index = extFile.indexOf("::");
-                    if (index != -1) {
-                        // in case the extFile's path contain '::' it may involve an
-                        // external co-contributing bundle indicated by a '/' in the path
-                        index = extFile.indexOf("/");
-                        if (index != -1) {
-                            // there is a '/'!
-                            // determine the co-contributing bundle's name...
-                            coContributingBundlesName = extFile.substring(0, index);
-                            // ... as well as the actual path of the extFile
-                            extFile = extFile.substring(index + 1);
-                        }
-                    }
-
-                    // "normalize" the Xtend file path
-                    extFile = extFile.replaceAll("::", "/");
-                    if (!extFile.endsWith(".ext")) {
-                        extFile = extFile + ".ext";
-=======
                     ITransformation<Object, ?> temp = (ITransformation<Object, ?>) element
                             .createExecutableExtension(ATTRIBUTE_CLASS);
                     modelTransformation = temp;
@@ -271,7 +230,6 @@
                         coContributingBundlesName = extFile.substring(0, index);
                         // ... as well as the actual path of the extFile
                         extFile = extFile.substring(index + 1);
->>>>>>> 417366f6
                     }
                 }
 
@@ -286,72 +244,14 @@
                     // try to reveal the Xtend file in the bundle the extension is declared in
                     extFileURL = contributingBundle.getEntry(extFile);
 
-<<<<<<< HEAD
-                        if (extFileURL == null) {
-                            extFileURL = contributingBundle.getEntry("transformations/" + extFile);
-                        }
-
-                        // in case a the Xtend file is located in a bundle different from
-                        // 'contributingBundle' try to reveal that bundle and the Xtend file by
-                        // means of the 'contributingBundle' entry in the extension (refered to as
-                        // coContributingBundlesName)
-                        // this, however, should not be used extensively but is helpful during the
-                        // prototyping state
-                        if (extFileURL == null && coContributingBundlesName != null
-                                && !coContributingBundlesName.equals("")) {
-                            Bundle coContributingBundle = Platform
-                                    .getBundle(coContributingBundlesName);
-                            extFileURL = coContributingBundle.getEntry(extFile);
-
-                            if (extFileURL == null) {
-                                extFileURL = coContributingBundle.getEntry("src/" + extFile);
-                            }
-
-                            if (extFileURL == null) {
-                                extFileURL = coContributingBundle.getEntry("transformations/"
-                                        + extFile);
-                            }
-                        }
-=======
                     if (extFileURL == null) {
                         extFileURL = contributingBundle.getEntry("src/" + extFile);
->>>>>>> 417366f6
                     }
 
                     if (extFileURL == null) {
                         extFileURL = contributingBundle.getEntry("transformations/" + extFile);
                     }
 
-<<<<<<< HEAD
-                    // chsch: tried to avoid this and infer the meta models (EPackages) from the EMF
-                    // registry. Doesn't works since the EPackages are registered lazily. Non-used
-                    // EPackages are represented by a proxy that is addressed by means of the NSURI
-                    // (which in turn is not inferable based on the short name mentioned in Xtend
-                    // transformations).
-                    List<EPackage> metamodels = new ArrayList<EPackage>();
-
-                    for (IConfigurationElement epackageDecl : element
-                            .getChildren(ATTRIBUTE_EPACKAGE)) {
-
-                        String ePackageClassName = epackageDecl
-                                .getAttribute(ATTRIBUTE_EPACKAGE_CLASS);
-                        EPackage ePackageInstance = ePackages.get(ePackageClassName);
-
-                        if (ePackageInstance == null) {
-                            try {
-
-                                Class<?> ePackage = contributingBundle.loadClass(ePackageClassName);
-                                ePackageInstance = (EPackage) ePackage.getField("eINSTANCE").get(
-                                        null);
-                                this.ePackages.put(ePackageClassName, ePackageInstance);
-                            } catch (Exception e) {
-                                String msg = "EPackage " + ePackageClassName
-                                        + " could not be loaded";
-                                StatusManager.getManager().addLoggedStatus(
-                                        new Status(IStatus.ERROR, KlighdPlugin.PLUGIN_ID, msg, e));
-                                continue;
-                            }
-=======
                     // in case a the Xtend file is located in a bundle different from
                     // 'contributingBundle' try to reveal that bundle and the Xtend file by
                     // means of the 'contributingBundle' entry in the extension (refered to as
@@ -365,7 +265,6 @@
 
                         if (extFileURL == null) {
                             extFileURL = coContributingBundle.getEntry("src/" + extFile);
->>>>>>> 417366f6
                         }
 
                         if (extFileURL == null) {
@@ -405,22 +304,12 @@
                         }
                     }
 
-<<<<<<< HEAD
-                    // hack (abuse of runtime type erasure)
-                    ITransformation<?, ?> modelTransformationTmp = new XtendBasedTransformation(
-                            extFileURL, extension, metamodels);
-                    @SuppressWarnings("unchecked")
-                    ITransformation<Object, ?> modelTransformation =
-                        (ITransformation<Object, ?>) modelTransformationTmp;
-                    transformationsGraph.addModelTransformation(id, modelTransformation);
-=======
                     if (ePackageInstance != null) {
                         metamodels.add(ePackageInstance);
                     }
->>>>>>> 417366f6
-
-                }
-
+
+                }
+                
                 // hack (abuse of runtime type erasure)
                 ITransformation<?, ?> modelTransformationTmp = new XtendBasedTransformation(
                         extFileURL, extension, metamodels);
@@ -428,7 +317,7 @@
                 ITransformation<Object, ?> modelTransformation =
                         (ITransformation<Object, ?>) modelTransformationTmp;
                 transformationsGraph.addModelTransformation(id, modelTransformation);
-
+                
             }
         }
     }
