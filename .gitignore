*.class
bin/
.checkstyle
<<<<<<< HEAD
.svn/
=======
xtend-gen/
>>>>>>> 3be55ce4
<|MERGE_RESOLUTION|>--- conflicted
+++ resolved
@@ -1,8 +1,5 @@
 *.class
 bin/
 .checkstyle
-<<<<<<< HEAD
 .svn/
-=======
-xtend-gen/
->>>>>>> 3be55ce4
+xtend-gen/